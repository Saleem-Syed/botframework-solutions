﻿using System;
using System.Threading;
using System.Threading.Tasks;
using Microsoft.Bot.Builder.Skills.Auth;
using Microsoft.Bot.Builder.Skills.Models.Manifest;
using Microsoft.Bot.Schema;

namespace Microsoft.Bot.Builder.Skills
{
    public interface ISkillTransport
    {
<<<<<<< HEAD
        Task<Activity> ForwardToSkillAsync(SkillManifest skillManifest, IServiceClientCredentials serviceClientCredentials, Activity activity, ISkillResponseHandler skillResponseHandler);

        Task CancelRemoteDialogsAsync(SkillManifest skillManifest, IServiceClientCredentials serviceClientCredentials);
=======
        Task<Activity> ForwardToSkillAsync(SkillManifest skillManifest, IServiceClientCredentials serviceClientCredentials, ITurnContext dialogContext, Activity activity, Action<Activity> tokenRequestHandler = null, Action<Activity> fallbackHandler = null, CancellationToken cancellationToken = default);

        Task CancelRemoteDialogsAsync(SkillManifest skillManifest, IServiceClientCredentials serviceClientCredentials, ITurnContext turnContext, CancellationToken cancellationToken = default);
>>>>>>> 5a9285fb

        void Disconnect();
    }
}<|MERGE_RESOLUTION|>--- conflicted
+++ resolved
@@ -1,5 +1,4 @@
-﻿using System;
-using System.Threading;
+﻿using System.Threading;
 using System.Threading.Tasks;
 using Microsoft.Bot.Builder.Skills.Auth;
 using Microsoft.Bot.Builder.Skills.Models.Manifest;
@@ -9,15 +8,9 @@
 {
     public interface ISkillTransport
     {
-<<<<<<< HEAD
-        Task<Activity> ForwardToSkillAsync(SkillManifest skillManifest, IServiceClientCredentials serviceClientCredentials, Activity activity, ISkillResponseHandler skillResponseHandler);
+        Task<Activity> ForwardToSkillAsync(SkillManifest skillManifest, IServiceClientCredentials serviceClientCredentials, Activity activity, ISkillResponseHandler skillResponseHandler, CancellationToken cancellationToken = default);
 
-        Task CancelRemoteDialogsAsync(SkillManifest skillManifest, IServiceClientCredentials serviceClientCredentials);
-=======
-        Task<Activity> ForwardToSkillAsync(SkillManifest skillManifest, IServiceClientCredentials serviceClientCredentials, ITurnContext dialogContext, Activity activity, Action<Activity> tokenRequestHandler = null, Action<Activity> fallbackHandler = null, CancellationToken cancellationToken = default);
-
-        Task CancelRemoteDialogsAsync(SkillManifest skillManifest, IServiceClientCredentials serviceClientCredentials, ITurnContext turnContext, CancellationToken cancellationToken = default);
->>>>>>> 5a9285fb
+        Task CancelRemoteDialogsAsync(SkillManifest skillManifest, IServiceClientCredentials serviceClientCredentials, CancellationToken cancellationToken = default);
 
         void Disconnect();
     }

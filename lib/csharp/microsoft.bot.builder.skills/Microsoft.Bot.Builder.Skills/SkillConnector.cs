--- conflicted
+++ resolved
@@ -13,13 +13,9 @@
     /// </remarks>
     public abstract class SkillConnector
     {
-<<<<<<< HEAD
+#pragma warning disable CA1801 // Remove unused parameter (disabling for now, need to talk to ted about having these parameter in the base class)
         public SkillConnector(SkillConnectionConfiguration skillConnectionConfiguration, ISkillTransport skillTransport)
-=======
-#pragma warning disable CA1801 // Remove unused parameter (disabling for now, need to talk to ted about having these parameter in the base class)
-        protected SkillConnector(ISkillTransport skillTransport, ISkillProtocolHandler skillProtocolHandler)
 #pragma warning restore CA1801 // Remove unused parameter
->>>>>>> 5a9285fb
         {
         }
 

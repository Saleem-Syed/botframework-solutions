﻿using System;
using System.Collections.Generic;
using System.Net.Http;
using System.Text;
using System.Threading;
using System.Threading.Tasks;
using Microsoft.Bot.Builder.Skills.Auth;
using Microsoft.Bot.Builder.Skills.Models;
using Microsoft.Bot.Builder.Skills.Models.Manifest;
using Microsoft.Bot.Connector.Authentication;
using Microsoft.Bot.Schema;
using Microsoft.Bot.StreamingExtensions;
using Microsoft.Bot.StreamingExtensions.Transport;
using Microsoft.Bot.StreamingExtensions.Transport.WebSockets;
using Newtonsoft.Json;

namespace Microsoft.Bot.Builder.Skills
{
<<<<<<< HEAD
    public class SkillWebSocketTransport : ISkillTransport, ISkillHandoffResponseHandler
=======
#pragma warning disable CA1001 // Types that own disposable fields should be disposable (disable, streamingTransportClient is passed in, we assume the owner will dispose it but let's revie later just in case)'
    public class SkillWebSocketTransport : ISkillTransport
#pragma warning restore CA1001 // Types that own disposable fields should be disposable
>>>>>>> 5a9285fb
    {
        private IStreamingTransportClient _streamingTransportClient;
        private readonly IBotTelemetryClient _botTelemetryClient;
        private Activity _handoffActivity;

        public SkillWebSocketTransport(
            IBotTelemetryClient botTelemetryClient,
            IStreamingTransportClient streamingTransportClient = null)
        {
            _botTelemetryClient = botTelemetryClient;
            _streamingTransportClient = streamingTransportClient;
        }

<<<<<<< HEAD
        public async Task<Activity> ForwardToSkillAsync(SkillManifest skillManifest, IServiceClientCredentials serviceClientCredentials, Activity activity, ISkillResponseHandler skillResponseHandler)
=======
        public async Task<Activity> ForwardToSkillAsync(SkillManifest skillManifest, IServiceClientCredentials serviceClientCredentials, ITurnContext turnContext, Activity activity, Action<Activity> tokenRequestHandler = null, Action<Activity> fallbackHandler = null, CancellationToken cancellationToken = default)
>>>>>>> 5a9285fb
        {
            if (_streamingTransportClient == null)
            {
                // establish websocket connection
                _streamingTransportClient = new WebSocketClient(
                    EnsureWebSocketUrl(skillManifest.Endpoint.ToString()),
                    new SkillCallingRequestHandler(
                        _botTelemetryClient,
<<<<<<< HEAD
                        this,
                        skillResponseHandler));
=======
                        GetTokenCallback(tokenRequestHandler),
                        GetFallbackCallback(fallbackHandler),
                        GetHandoffActivityCallback()));
>>>>>>> 5a9285fb
            }

            // acquire AAD token
            MicrosoftAppCredentials.TrustServiceUrl(skillManifest.Endpoint.AbsoluteUri);
            var token = await serviceClientCredentials.GetTokenAsync().ConfigureAwait(false);

            // put AAD token in the header
            var headers = new Dictionary<string, string> { { "Authorization", $"Bearer {token}" } };

            await _streamingTransportClient.ConnectAsync(headers).ConfigureAwait(false);

            // set recipient to the skill
            var recipientId = activity.Recipient.Id;
            activity.Recipient.Id = skillManifest.MsaAppId;

            // Serialize the activity and POST to the Skill endpoint
            var stopWatch = new System.Diagnostics.Stopwatch();
            using (var body = new StringContent(JsonConvert.SerializeObject(activity, SerializationSettings.BotSchemaSerializationSettings), Encoding.UTF8, SerializationSettings.ApplicationJson))
            {
                var request = StreamingRequest.CreatePost(string.Empty, body);

                // set back recipient id to make things consistent
                activity.Recipient.Id = recipientId;

                stopWatch.Start();
                await _streamingTransportClient.SendAsync(request, cancellationToken).ConfigureAwait(false);
                stopWatch.Stop();
            }

            _botTelemetryClient.TrackEvent(
                "SkillWebSocketTurnLatency",
                new Dictionary<string, string>
                {
                    { "SkillName", skillManifest.Name },
                    { "SkillEndpoint", skillManifest.Endpoint.ToString() },
                },
                new Dictionary<string, double>
                {
                    { "Latency", stopWatch.ElapsedMilliseconds },
                });

            return _handoffActivity;
        }

<<<<<<< HEAD
        public async Task CancelRemoteDialogsAsync(SkillManifest skillManifest, IServiceClientCredentials appCredentials)
=======
        public async Task CancelRemoteDialogsAsync(SkillManifest skillManifest, IServiceClientCredentials appCredentials, ITurnContext turnContext, CancellationToken cancellationToken = default)
>>>>>>> 5a9285fb
        {
            var cancelRemoteDialogEvent = Activity.CreateEventActivity();

            cancelRemoteDialogEvent.Type = ActivityTypes.Event;
            cancelRemoteDialogEvent.Name = SkillEvents.CancelAllSkillDialogsEventName;

<<<<<<< HEAD
            await ForwardToSkillAsync(skillManifest, appCredentials, cancelRemoteDialogEvent as Activity, null);
=======
            await ForwardToSkillAsync(skillManifest, appCredentials, turnContext, cancelRemoteDialogEvent, cancellationToken: cancellationToken).ConfigureAwait(false);
>>>>>>> 5a9285fb
        }

        public void Disconnect()
            => _streamingTransportClient?.Disconnect();

<<<<<<< HEAD
        public void HandleHandoffResponse(Activity activity)
        {
            _handoffActivity = activity;
        }
=======
        private Action<Activity> GetTokenCallback(Action<Activity> tokenRequestHandler)
            => (activity) =>
            {
                tokenRequestHandler?.Invoke(activity);
            };

        private Action<Activity> GetFallbackCallback(Action<Activity> fallbackEventHandler)
            => (activity) =>
            {
                fallbackEventHandler?.Invoke(activity);
            };

        private Action<Activity> GetHandoffActivityCallback()
            => (activity) =>
            {
                _handoffActivity = activity;
            };
>>>>>>> 5a9285fb

        private string EnsureWebSocketUrl(string url)
        {
            if (string.IsNullOrWhiteSpace(url))
            {
                throw new ArgumentNullException(nameof(url), "url is empty!");
            }

            var httpPrefix = "http://";
            var httpsPrefix = "https://";
#pragma warning disable SA1305 // Field names should not use Hungarian notation
            var wsPrefix = "ws://";
#pragma warning restore SA1305 // Field names should not use Hungarian notation
            var wssPrefix = "wss://";

            if (url.StartsWith(httpPrefix, StringComparison.InvariantCultureIgnoreCase))
            {
                return url.Replace(httpPrefix, wsPrefix);
            }

            if (url.StartsWith(httpsPrefix, StringComparison.InvariantCultureIgnoreCase))
            {
                return url.Replace(httpsPrefix, wssPrefix);
            }

            return url;
        }
    }
}<|MERGE_RESOLUTION|>--- conflicted
+++ resolved
@@ -16,13 +16,9 @@
 
 namespace Microsoft.Bot.Builder.Skills
 {
-<<<<<<< HEAD
+#pragma warning disable CA1001 // Types that own disposable fields should be disposable (disable, streamingTransportClient is passed in, we assume the owner will dispose it but let's revie later just in case)'
     public class SkillWebSocketTransport : ISkillTransport, ISkillHandoffResponseHandler
-=======
-#pragma warning disable CA1001 // Types that own disposable fields should be disposable (disable, streamingTransportClient is passed in, we assume the owner will dispose it but let's revie later just in case)'
-    public class SkillWebSocketTransport : ISkillTransport
 #pragma warning restore CA1001 // Types that own disposable fields should be disposable
->>>>>>> 5a9285fb
     {
         private IStreamingTransportClient _streamingTransportClient;
         private readonly IBotTelemetryClient _botTelemetryClient;
@@ -36,11 +32,7 @@
             _streamingTransportClient = streamingTransportClient;
         }
 
-<<<<<<< HEAD
-        public async Task<Activity> ForwardToSkillAsync(SkillManifest skillManifest, IServiceClientCredentials serviceClientCredentials, Activity activity, ISkillResponseHandler skillResponseHandler)
-=======
-        public async Task<Activity> ForwardToSkillAsync(SkillManifest skillManifest, IServiceClientCredentials serviceClientCredentials, ITurnContext turnContext, Activity activity, Action<Activity> tokenRequestHandler = null, Action<Activity> fallbackHandler = null, CancellationToken cancellationToken = default)
->>>>>>> 5a9285fb
+        public async Task<Activity> ForwardToSkillAsync(SkillManifest skillManifest, IServiceClientCredentials serviceClientCredentials, Activity activity, ISkillResponseHandler skillResponseHandler, CancellationToken cancellationToken = default)
         {
             if (_streamingTransportClient == null)
             {
@@ -49,14 +41,8 @@
                     EnsureWebSocketUrl(skillManifest.Endpoint.ToString()),
                     new SkillCallingRequestHandler(
                         _botTelemetryClient,
-<<<<<<< HEAD
                         this,
                         skillResponseHandler));
-=======
-                        GetTokenCallback(tokenRequestHandler),
-                        GetFallbackCallback(fallbackHandler),
-                        GetHandoffActivityCallback()));
->>>>>>> 5a9285fb
             }
 
             // acquire AAD token
@@ -101,51 +87,23 @@
             return _handoffActivity;
         }
 
-<<<<<<< HEAD
-        public async Task CancelRemoteDialogsAsync(SkillManifest skillManifest, IServiceClientCredentials appCredentials)
-=======
-        public async Task CancelRemoteDialogsAsync(SkillManifest skillManifest, IServiceClientCredentials appCredentials, ITurnContext turnContext, CancellationToken cancellationToken = default)
->>>>>>> 5a9285fb
+        public async Task CancelRemoteDialogsAsync(SkillManifest skillManifest, IServiceClientCredentials appCredentials, CancellationToken cancellationToken = default)
         {
             var cancelRemoteDialogEvent = Activity.CreateEventActivity();
 
             cancelRemoteDialogEvent.Type = ActivityTypes.Event;
             cancelRemoteDialogEvent.Name = SkillEvents.CancelAllSkillDialogsEventName;
 
-<<<<<<< HEAD
-            await ForwardToSkillAsync(skillManifest, appCredentials, cancelRemoteDialogEvent as Activity, null);
-=======
-            await ForwardToSkillAsync(skillManifest, appCredentials, turnContext, cancelRemoteDialogEvent, cancellationToken: cancellationToken).ConfigureAwait(false);
->>>>>>> 5a9285fb
+            await ForwardToSkillAsync(skillManifest, appCredentials, cancelRemoteDialogEvent as Activity, null, cancellationToken: cancellationToken).ConfigureAwait(false);
         }
 
         public void Disconnect()
             => _streamingTransportClient?.Disconnect();
 
-<<<<<<< HEAD
         public void HandleHandoffResponse(Activity activity)
         {
             _handoffActivity = activity;
         }
-=======
-        private Action<Activity> GetTokenCallback(Action<Activity> tokenRequestHandler)
-            => (activity) =>
-            {
-                tokenRequestHandler?.Invoke(activity);
-            };
-
-        private Action<Activity> GetFallbackCallback(Action<Activity> fallbackEventHandler)
-            => (activity) =>
-            {
-                fallbackEventHandler?.Invoke(activity);
-            };
-
-        private Action<Activity> GetHandoffActivityCallback()
-            => (activity) =>
-            {
-                _handoffActivity = activity;
-            };
->>>>>>> 5a9285fb
 
         private string EnsureWebSocketUrl(string url)
         {

--- conflicted
+++ resolved
@@ -2,6 +2,8 @@
 using System.Collections.Generic;
 using System.Threading;
 using System.Threading.Tasks;
+using CalendarSkill.Options;
+using CalendarSkill.Utilities;
 using Microsoft.Bot.Builder;
 using Microsoft.Bot.Builder.Dialogs;
 using Microsoft.Bot.Schema;
@@ -12,6 +14,8 @@
 {
     public class TimePrompt : Prompt<IList<DateTimeResolution>>
     {
+        private static TimeZoneInfo userTimeZone = null;
+
         public TimePrompt(string dialogId, PromptValidator<IList<DateTimeResolution>> validator = null, string defaultLocale = null)
                : base(dialogId, validator)
         {
@@ -32,14 +36,11 @@
                 throw new ArgumentNullException(nameof(options));
             }
 
-<<<<<<< HEAD
-=======
             if (!(options is TimePromptOptions))
             {
                 throw new Exception(nameof(options) + " should be TimePromptOptions");
             }
 
->>>>>>> 3ffe7389
             if (isRetry && options.RetryPrompt != null)
             {
                 await turnContext.SendActivityAsync(options.RetryPrompt, cancellationToken).ConfigureAwait(false);
@@ -48,6 +49,8 @@
             {
                 await turnContext.SendActivityAsync(options.Prompt, cancellationToken).ConfigureAwait(false);
             }
+
+            userTimeZone = ((TimePromptOptions)options).TimeZone;
         }
 
         protected override async Task<PromptRecognizerResult<IList<DateTimeResolution>>> OnRecognizeAsync(ITurnContext turnContext, IDictionary<string, object> state, PromptOptions options, CancellationToken cancellationToken = default(CancellationToken))
@@ -82,7 +85,8 @@
 
         private List<DateTimeResolution> RecognizeDateTime(string dateTimeString, string culture)
         {
-            var results = DateTimeRecognizer.RecognizeDateTime(dateTimeString, culture);
+            var userNow = TimeConverter.ConvertUtcToUserTime(DateTime.UtcNow, userTimeZone);
+            var results = DateTimeRecognizer.RecognizeDateTime(dateTimeString, culture, DateTimeOptions.CalendarMode, userNow);
             if (results.Count > 0)
             {
                 // Return list of resolutions from first match

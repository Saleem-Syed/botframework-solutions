--- conflicted
+++ resolved
@@ -102,16 +102,8 @@
                         break;
                     }
 
-                case ToDoLuis.Intent.None:
-                    {
-                        if (generalTopIntent == General.Intent.ShowNext
-                            || generalTopIntent == General.Intent.ShowPrevious)
+                    case ToDoLuis.Intent.None:
                         {
-                            await dc.BeginDialogAsync(nameof(ShowToDoItemDialog));
-                        }
-                        else
-                        {
-<<<<<<< HEAD
                             if (generalTopIntent == General.Intent.ShowNext
                                 || generalTopIntent == General.Intent.ShowPrevious)
                             {
@@ -124,28 +116,14 @@
                                 await dc.Context.SendActivityAsync(activity);
                             }
 
-                            break;
-                        }
-
-                    default:
-                        {
-                            // intent was identified but not yet implemented
-                            var activity = TemplateEngine.GenerateActivityForLocale(ToDoMainResponses.FeatureNotAvailable);
-                            await dc.Context.SendActivityAsync(activity);
-                            break;
-                        }
-=======
-                            // No intent was identified, send confused message
-                            await dc.Context.SendActivityAsync(_responseManager.GetResponse(ToDoMainResponses.DidntUnderstandMessage));
-                        }
-
                         break;
                     }
 
                 default:
                     {
                         // intent was identified but not yet implemented
-                        await dc.Context.SendActivityAsync(_responseManager.GetResponse(ToDoMainResponses.FeatureNotAvailable));
+                        var activity = TemplateEngine.GenerateActivityForLocale(ToDoMainResponses.FeatureNotAvailable);
+                        await dc.Context.SendActivityAsync(activity);
                         break;
                     }
             }
@@ -181,7 +159,6 @@
                 else
                 {
                     throw new Exception("The general LUIS Model could not be found in your Bot Services configuration.");
->>>>>>> 1144daa3
                 }
             }
 

--- conflicted
+++ resolved
@@ -174,41 +174,21 @@
                         }
                         else
                         {
-<<<<<<< HEAD
-                            if (generalTopIntent == General.Intent.ShowNext || generalTopIntent == General.Intent.ShowPrevious)
-                            {
-                                await dc.BeginDialogAsync(nameof(ShowEventsDialog), new ShowMeetingsDialogOptions(ShowMeetingsDialogOptions.ShowMeetingReason.FirstShowOverview, options));
-                            }
-                            else
-                            {
-                                var activity = TemplateEngine.GenerateActivityForLocale(CalendarSharedResponses.DidntUnderstandMessage);
-                                await dc.Context.SendActivityAsync(activity);
-                            }
-
-                            break;
+                            var activity = TemplateEngine.GenerateActivityForLocale(CalendarSharedResponses.DidntUnderstandMessage);
+                            await dc.Context.SendActivityAsync(activity);
                         }
 
-                    default:
-                        {
-                            var activity = TemplateEngine.GenerateActivityForLocale(CalendarMainResponses.FeatureNotAvailable);
-                            await dc.Context.SendActivityAsync(activity);
-                            break;
-                        }
-                }
-=======
-                            await dc.Context.SendActivityAsync(_responseManager.GetResponse(CalendarSharedResponses.DidntUnderstandMessage));
-                        }
-
                         break;
                     }
 
                 default:
                     {
-                        await dc.Context.SendActivityAsync(_responseManager.GetResponse(CalendarMainResponses.FeatureNotAvailable));
-                        break;
-                    }
->>>>>>> 1144daa3
-            }
+                        var activity = TemplateEngine.GenerateActivityForLocale(CalendarMainResponses.FeatureNotAvailable);
+                        await dc.Context.SendActivityAsync(activity);
+                        break;
+                    }
+            }
+
         }
 
         protected override async Task OnDialogCompleteAsync(DialogContext dc, object result = null, CancellationToken cancellationToken = default(CancellationToken))

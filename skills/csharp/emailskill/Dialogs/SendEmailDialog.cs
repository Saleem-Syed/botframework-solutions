﻿// Copyright (c) Microsoft Corporation. All rights reserved.
// Licensed under the MIT License.

using System;
using System.Collections.Generic;
using System.Collections.Specialized;
using System.Linq;
using System.Threading;
using System.Threading.Tasks;
using EmailSkill.Models;
using EmailSkill.Prompts;
using EmailSkill.Responses.SendEmail;
using EmailSkill.Responses.Shared;
using EmailSkill.Services;
using EmailSkill.Utilities;
using Microsoft.Bot.Builder;
using Microsoft.Bot.Builder.Dialogs;
using Microsoft.Bot.Builder.Solutions.Responses;
using Microsoft.Bot.Builder.Solutions.Skills;
using Microsoft.Bot.Builder.Solutions.Util;
using Microsoft.Bot.Connector.Authentication;
using Microsoft.Bot.Schema;

namespace EmailSkill.Dialogs
{
    public class SendEmailDialog : EmailSkillDialogBase
    {
        public SendEmailDialog(
<<<<<<< HEAD
            LocaleTemplateEngineManager localeTemplateEngineManager,
=======
            FindContactDialog findContactDialog,
>>>>>>> 1144daa3
            IServiceProvider serviceProvider,
            IBotTelemetryClient telemetryClient)
            : base(nameof(SendEmailDialog), localeTemplateEngineManager, serviceProvider, telemetryClient)
        {
            TelemetryClient = telemetryClient;

            var sendEmail = new WaterfallStep[]
            {
                IfClearContextStep,
                GetAuthToken,
                AfterGetAuthToken,
                CollectRecipient,
                CollectSubject,
                CollectText,
                GetAuthToken,
                AfterGetAuthToken,
                ConfirmBeforeSending,
                ConfirmAllRecipient,
                AfterConfirmPrompt,
                GetAuthToken,
                AfterGetAuthToken,
                SendEmail,
            };

            var collectRecipients = new WaterfallStep[]
            {
                PromptRecipientCollection,
                GetRecipients,
            };

            var updateSubject = new WaterfallStep[]
            {
                UpdateSubject,
                RetryCollectSubject,
                AfterUpdateSubject,
            };

            var updateContent = new WaterfallStep[]
            {
                UpdateContent,
                PlayBackContent,
                AfterCollectContent,
            };

            var getRecreateInfo = new WaterfallStep[]
            {
                GetRecreateInfo,
                AfterGetRecreateInfo,
            };

            // Define the conversation flow using a waterfall model.
            AddDialog(new WaterfallDialog(Actions.Send, sendEmail) { TelemetryClient = telemetryClient });
            AddDialog(new WaterfallDialog(Actions.CollectRecipient, collectRecipients) { TelemetryClient = telemetryClient });
            AddDialog(new WaterfallDialog(Actions.UpdateSubject, updateSubject) { TelemetryClient = telemetryClient });
            AddDialog(new WaterfallDialog(Actions.UpdateContent, updateContent) { TelemetryClient = telemetryClient });
<<<<<<< HEAD
            AddDialog(new FindContactDialog(localeTemplateEngineManager, serviceProvider, telemetryClient));
=======
            AddDialog(findContactDialog ?? throw new ArgumentNullException(nameof(findContactDialog)));
>>>>>>> 1144daa3
            AddDialog(new WaterfallDialog(Actions.GetRecreateInfo, getRecreateInfo) { TelemetryClient = telemetryClient });
            AddDialog(new GetRecreateInfoPrompt(Actions.GetRecreateInfoPrompt));
            InitialDialogId = Actions.Send;
        }

        public async Task<DialogTurnResult> CollectSubject(WaterfallStepContext sc, CancellationToken cancellationToken = default(CancellationToken))
        {
            try
            {
                var state = await EmailStateAccessor.GetAsync(sc.Context);

                if (state.FindContactInfor.Contacts == null || state.FindContactInfor.Contacts.Count == 0)
                {
                    state.FindContactInfor.FirstRetryInFindContact = true;
                    return await sc.EndDialogAsync();
                }

                if (!string.IsNullOrWhiteSpace(state.Subject))
                {
                    return await sc.NextAsync();
                }

                bool? isSkipByDefault = false;
                isSkipByDefault = Settings.DefaultValue?.SendEmail?.First(item => item.Name == "EmailSubject")?.IsSkipByDefault;
                if (isSkipByDefault.GetValueOrDefault())
                {
                    state.Subject = string.IsNullOrEmpty(EmailCommonStrings.DefaultSubject) ? EmailCommonStrings.EmptySubject : EmailCommonStrings.DefaultSubject;

                    return await sc.NextAsync();
                }

                var skillOptions = (EmailSkillDialogOptions)sc.Options;
                skillOptions.SubFlowMode = true;
                return await sc.BeginDialogAsync(Actions.UpdateSubject, skillOptions);
            }
            catch (Exception ex)
            {
                await HandleDialogExceptions(sc, ex);

                return new DialogTurnResult(DialogTurnStatus.Cancelled, CommonUtil.DialogTurnResultCancelAllDialogs);
            }
        }

        public async Task<DialogTurnResult> UpdateSubject(WaterfallStepContext sc, CancellationToken cancellationToken = default(CancellationToken))
        {
            try
            {
                var state = await EmailStateAccessor.GetAsync(sc.Context);

                if (state.FindContactInfor.Contacts == null || state.FindContactInfor.Contacts.Count == 0)
                {
                    state.FindContactInfor.FirstRetryInFindContact = true;
                    return await sc.EndDialogAsync();
                }

                var recipientConfirmedMessage = TemplateEngine.GenerateActivityForLocale(EmailSharedResponses.RecipientConfirmed, new { userName = await GetNameListStringAsync(sc, false) });
                var noSubjectMessage = TemplateEngine.GenerateActivityForLocale(SendEmailResponses.NoSubject);
                noSubjectMessage.Text = recipientConfirmedMessage.Text + " " + noSubjectMessage.Text;
                noSubjectMessage.Speak = recipientConfirmedMessage.Speak + " " + noSubjectMessage.Speak;

                return await sc.PromptAsync(Actions.Prompt, new PromptOptions() { Prompt = noSubjectMessage as Activity });
            }
            catch (Exception ex)
            {
                await HandleDialogExceptions(sc, ex);

                return new DialogTurnResult(DialogTurnStatus.Cancelled, CommonUtil.DialogTurnResultCancelAllDialogs);
            }
        }

        public async Task<DialogTurnResult> RetryCollectSubject(WaterfallStepContext sc, CancellationToken cancellationToken = default(CancellationToken))
        {
            try
            {
                var state = await EmailStateAccessor.GetAsync(sc.Context);
                if (sc.Result != null)
                {
                    sc.Context.Activity.Properties.TryGetValue("OriginText", out var subject);
                    var subjectInput = subject != null ? subject.ToString() : sc.Context.Activity.Text;

                    if (!EmailCommonPhrase.GetIsSkip(subjectInput))
                    {
                        state.Subject = subjectInput;
                    }
                }

                if (!string.IsNullOrWhiteSpace(state.Subject))
                {
                    return await sc.NextAsync();
                }

                var activity = TemplateEngine.GenerateActivityForLocale(SendEmailResponses.RetryNoSubject);
                return await sc.PromptAsync(Actions.Prompt, new PromptOptions() { Prompt = activity as Activity });
            }
            catch (Exception ex)
            {
                await HandleDialogExceptions(sc, ex);

                return new DialogTurnResult(DialogTurnStatus.Cancelled, CommonUtil.DialogTurnResultCancelAllDialogs);
            }
        }

        public async Task<DialogTurnResult> AfterUpdateSubject(WaterfallStepContext sc, CancellationToken cancellationToken = default(CancellationToken))
        {
            try
            {
                var state = await EmailStateAccessor.GetAsync(sc.Context);

                if (!string.IsNullOrWhiteSpace(state.Subject))
                {
                    return await sc.EndDialogAsync(cancellationToken: cancellationToken);
                }

                if (sc.Result != null)
                {
                    sc.Context.Activity.Properties.TryGetValue("OriginText", out var subject);
                    var subjectInput = subject != null ? subject.ToString() : sc.Context.Activity.Text;

                    if (!EmailCommonPhrase.GetIsSkip(subjectInput))
                    {
                        state.Subject = subjectInput;
                    }
                    else
                    {
                        state.Subject = EmailCommonStrings.EmptySubject;
                    }
                }

                return await sc.EndDialogAsync(cancellationToken: cancellationToken);
            }
            catch (Exception ex)
            {
                await HandleDialogExceptions(sc, ex);

                return new DialogTurnResult(DialogTurnStatus.Cancelled, CommonUtil.DialogTurnResultCancelAllDialogs);
            }
        }

        public async Task<DialogTurnResult> CollectText(WaterfallStepContext sc, CancellationToken cancellationToken = default(CancellationToken))
        {
            try
            {
                var state = await EmailStateAccessor.GetAsync(sc.Context);

                if (state.FindContactInfor.Contacts == null || state.FindContactInfor.Contacts.Count == 0)
                {
                    state.FindContactInfor.FirstRetryInFindContact = true;
                    return await sc.EndDialogAsync();
                }

                if (!string.IsNullOrWhiteSpace(state.Content))
                {
                    return await sc.NextAsync();
                }

                bool? isSkipByDefault = false;
                isSkipByDefault = Settings.DefaultValue?.SendEmail?.First(item => item.Name == "EmailMessage")?.IsSkipByDefault;
                if (isSkipByDefault.GetValueOrDefault())
                {
                    state.Subject = string.IsNullOrEmpty(EmailCommonStrings.DefaultContent) ? EmailCommonStrings.EmptyContent : EmailCommonStrings.DefaultContent;

                    return await sc.NextAsync();
                }

                var skillOptions = (EmailSkillDialogOptions)sc.Options;
                skillOptions.SubFlowMode = true;
                return await sc.BeginDialogAsync(Actions.UpdateContent, skillOptions);
            }
            catch (Exception ex)
            {
                await HandleDialogExceptions(sc, ex);

                return new DialogTurnResult(DialogTurnStatus.Cancelled, CommonUtil.DialogTurnResultCancelAllDialogs);
            }
        }

        public async Task<DialogTurnResult> UpdateContent(WaterfallStepContext sc, CancellationToken cancellationToken = default(CancellationToken))
        {
            try
            {
                var state = await EmailStateAccessor.GetAsync(sc.Context);
                var activity = TemplateEngine.GenerateActivityForLocale(SendEmailResponses.NoMessageBody);
                return await sc.PromptAsync(Actions.Prompt, new PromptOptions { Prompt = activity as Activity });
            }
            catch (Exception ex)
            {
                await HandleDialogExceptions(sc, ex);

                return new DialogTurnResult(DialogTurnStatus.Cancelled, CommonUtil.DialogTurnResultCancelAllDialogs);
            }
        }

        public async Task<DialogTurnResult> PlayBackContent(WaterfallStepContext sc, CancellationToken cancellationToken = default(CancellationToken))
        {
            try
            {
                var state = await EmailStateAccessor.GetAsync(sc.Context);
                if (sc.Result != null)
                {
                    sc.Context.Activity.Properties.TryGetValue("OriginText", out var content);
                    var contentInput = content != null ? content.ToString() : sc.Context.Activity.Text;

                    if (!EmailCommonPhrase.GetIsSkip(contentInput))
                    {
                        state.Content = contentInput;

                        var replyMessage = TemplateEngine.GenerateActivityForLocale(
                        SendEmailResponses.PlayBackMessage,
                        new
                        {
                            emailContent = state.Content,
                        });

                        var confirmMessageRetryActivity = TemplateEngine.GenerateActivityForLocale(SendEmailResponses.ConfirmMessageRetry);
                        return await sc.PromptAsync(Actions.TakeFurtherAction, new PromptOptions()
                        {
                            Prompt = replyMessage as Activity,
                            RetryPrompt = confirmMessageRetryActivity as Activity,
                        });
                    }
                    else
                    {
                        state.Content = EmailCommonStrings.EmptyContent;
                        return await sc.EndDialogAsync(cancellationToken);
                    }
                }

                return await sc.NextAsync();
            }
            catch (Exception ex)
            {
                await HandleDialogExceptions(sc, ex);

                return new DialogTurnResult(DialogTurnStatus.Cancelled, CommonUtil.DialogTurnResultCancelAllDialogs);
            }
        }

        public async Task<DialogTurnResult> AfterCollectContent(WaterfallStepContext sc, CancellationToken cancellationToken = default(CancellationToken))
        {
            try
            {
                var state = await EmailStateAccessor.GetAsync(sc.Context);
                var confirmResult = (bool)sc.Result;
                if (confirmResult)
                {
                    return await sc.EndDialogAsync(true);
                }

                var activity = TemplateEngine.GenerateActivityForLocale(SendEmailResponses.RetryContent);
                await sc.Context.SendActivityAsync(activity);
                return await sc.ReplaceDialogAsync(Actions.GetRecreateInfo, options: sc.Options, cancellationToken: cancellationToken);
            }
            catch (Exception ex)
            {
                await HandleDialogExceptions(sc, ex);

                return new DialogTurnResult(DialogTurnStatus.Cancelled, CommonUtil.DialogTurnResultCancelAllDialogs);
            }
        }

        public async Task<DialogTurnResult> SendEmail(WaterfallStepContext sc, CancellationToken cancellationToken = default(CancellationToken))
        {
            try
            {
                var state = await EmailStateAccessor.GetAsync(sc.Context);
                sc.Context.TurnState.TryGetValue(StateProperties.APIToken, out var token);

                var service = ServiceManager.InitMailService(token as string, state.GetUserTimeZone(), state.MailSourceType);

                // send user message.
                var subject = state.Subject.Equals(EmailCommonStrings.EmptySubject) ? string.Empty : state.Subject;
                var content = state.Content.Equals(EmailCommonStrings.EmptyContent) ? string.Empty : state.Content;
                await service.SendMessageAsync(content, subject, state.FindContactInfor.Contacts);

                var emailCard = new EmailCardData
                {
                    Subject = state.Subject.Equals(EmailCommonStrings.EmptySubject) ? null : string.Format(EmailCommonStrings.SubjectFormat, state.Subject),
                    EmailContent = state.Content.Equals(EmailCommonStrings.EmptyContent) ? null : string.Format(EmailCommonStrings.ContentFormat, state.Content),
                };
                emailCard = await ProcessRecipientPhotoUrl(sc.Context, emailCard, state.FindContactInfor.Contacts);

<<<<<<< HEAD
                    var replyMessage = TemplateEngine.GenerateActivityForLocale(
                        EmailSharedResponses.SentSuccessfully,
                        new
                        {
                            subject = state.Subject,
                            emailDetails = emailCard
                        });

                    await sc.Context.SendActivityAsync(replyMessage);
                }
                else
=======
                var stringToken = new StringDictionary
>>>>>>> 1144daa3
                {
                    { "Subject", state.Subject },
                };

                var recipientCard = state.FindContactInfor.Contacts.Count() > 5 ? GetDivergedCardName(sc.Context, "ConfirmCard_RecipientMoreThanFive") : GetDivergedCardName(sc.Context, "ConfirmCard_RecipientLessThanFive");
                var replyMessage = ResponseManager.GetCardResponse(
                    EmailSharedResponses.SentSuccessfully,
                    new Card("EmailWithOutButtonCard", emailCard),
                    stringToken,
                    "items",
                    new List<Card>().Append(new Card(recipientCard, emailCard)));

                await sc.Context.SendActivityAsync(replyMessage);
            }
            catch (SkillException ex)
            {
                await HandleDialogExceptions(sc, ex);

                return new DialogTurnResult(DialogTurnStatus.Cancelled, CommonUtil.DialogTurnResultCancelAllDialogs);
            }
            catch (Exception ex)
            {
                await HandleDialogExceptions(sc, ex);

                return new DialogTurnResult(DialogTurnStatus.Cancelled, CommonUtil.DialogTurnResultCancelAllDialogs);
            }

            await ClearConversationState(sc);
            return await sc.EndDialogAsync(true);
        }

        public async Task<DialogTurnResult> GetRecreateInfo(WaterfallStepContext sc, CancellationToken cancellationToken = default(CancellationToken))
        {
            try
            {
                var getRecreateInfoActivity = TemplateEngine.GenerateActivityForLocale(SendEmailResponses.GetRecreateInfo);
                var getRecreateInfoRetryActivity = TemplateEngine.GenerateActivityForLocale(SendEmailResponses.GetRecreateInfoRetry);
                return await sc.PromptAsync(Actions.GetRecreateInfoPrompt, new PromptOptions
                {
                    Prompt = getRecreateInfoActivity as Activity,
                    RetryPrompt = getRecreateInfoRetryActivity as Activity
                }, cancellationToken);
            }
            catch (Exception ex)
            {
                await HandleDialogExceptions(sc, ex);
                return new DialogTurnResult(DialogTurnStatus.Cancelled, CommonUtil.DialogTurnResultCancelAllDialogs);
            }
        }

        public async Task<DialogTurnResult> AfterGetRecreateInfo(WaterfallStepContext sc, CancellationToken cancellationToken = default(CancellationToken))
        {
            try
            {
                var state = await EmailStateAccessor.GetAsync(sc.Context, cancellationToken: cancellationToken);
                var skillOptions = (EmailSkillDialogOptions)sc.Options;
                skillOptions.SubFlowMode = true;
                if (sc.Result != null)
                {
                    var recreateState = sc.Result as ResendEmailState?;
                    switch (recreateState.Value)
                    {
                        case ResendEmailState.Cancel:
                            var activity = TemplateEngine.GenerateActivityForLocale(EmailSharedResponses.CancellingMessage);
                            await sc.Context.SendActivityAsync(activity);
                            await ClearConversationState(sc);
                            return await sc.EndDialogAsync(false, cancellationToken);
                        case ResendEmailState.Recipients:
                            state.ClearParticipants();
                            return await sc.ReplaceDialogAsync(Actions.Send, options: skillOptions, cancellationToken: cancellationToken);
                        case ResendEmailState.Subject:
                            state.ClearSubject();
                            return await sc.ReplaceDialogAsync(Actions.Send, options: skillOptions, cancellationToken: cancellationToken);
                        case ResendEmailState.Body:
                            state.ClearContent();
                            return await sc.ReplaceDialogAsync(Actions.Send, options: skillOptions, cancellationToken: cancellationToken);
                        default:
                            // should not go to this part. place an error handling for save.
                            await HandleDialogExceptions(sc, new Exception("Get unexpect state in recreate."));
                            return new DialogTurnResult(DialogTurnStatus.Cancelled, CommonUtil.DialogTurnResultCancelAllDialogs);
                    }
                }
                else
                {
                    // should not go to this part. place an error handling for save.
                    await HandleDialogExceptions(sc, new Exception("Get unexpect result in recreate."));
                    return new DialogTurnResult(DialogTurnStatus.Cancelled, CommonUtil.DialogTurnResultCancelAllDialogs);
                }
            }
            catch (Exception ex)
            {
                await HandleDialogExceptions(sc, ex);
                return new DialogTurnResult(DialogTurnStatus.Cancelled, CommonUtil.DialogTurnResultCancelAllDialogs);
            }
        }
    }
}<|MERGE_RESOLUTION|>--- conflicted
+++ resolved
@@ -26,11 +26,7 @@
     public class SendEmailDialog : EmailSkillDialogBase
     {
         public SendEmailDialog(
-<<<<<<< HEAD
             LocaleTemplateEngineManager localeTemplateEngineManager,
-=======
-            FindContactDialog findContactDialog,
->>>>>>> 1144daa3
             IServiceProvider serviceProvider,
             IBotTelemetryClient telemetryClient)
             : base(nameof(SendEmailDialog), localeTemplateEngineManager, serviceProvider, telemetryClient)
@@ -86,11 +82,7 @@
             AddDialog(new WaterfallDialog(Actions.CollectRecipient, collectRecipients) { TelemetryClient = telemetryClient });
             AddDialog(new WaterfallDialog(Actions.UpdateSubject, updateSubject) { TelemetryClient = telemetryClient });
             AddDialog(new WaterfallDialog(Actions.UpdateContent, updateContent) { TelemetryClient = telemetryClient });
-<<<<<<< HEAD
             AddDialog(new FindContactDialog(localeTemplateEngineManager, serviceProvider, telemetryClient));
-=======
-            AddDialog(findContactDialog ?? throw new ArgumentNullException(nameof(findContactDialog)));
->>>>>>> 1144daa3
             AddDialog(new WaterfallDialog(Actions.GetRecreateInfo, getRecreateInfo) { TelemetryClient = telemetryClient });
             AddDialog(new GetRecreateInfoPrompt(Actions.GetRecreateInfoPrompt));
             InitialDialogId = Actions.Send;
@@ -372,7 +364,6 @@
                 };
                 emailCard = await ProcessRecipientPhotoUrl(sc.Context, emailCard, state.FindContactInfor.Contacts);
 
-<<<<<<< HEAD
                     var replyMessage = TemplateEngine.GenerateActivityForLocale(
                         EmailSharedResponses.SentSuccessfully,
                         new
@@ -380,24 +371,6 @@
                             subject = state.Subject,
                             emailDetails = emailCard
                         });
-
-                    await sc.Context.SendActivityAsync(replyMessage);
-                }
-                else
-=======
-                var stringToken = new StringDictionary
->>>>>>> 1144daa3
-                {
-                    { "Subject", state.Subject },
-                };
-
-                var recipientCard = state.FindContactInfor.Contacts.Count() > 5 ? GetDivergedCardName(sc.Context, "ConfirmCard_RecipientMoreThanFive") : GetDivergedCardName(sc.Context, "ConfirmCard_RecipientLessThanFive");
-                var replyMessage = ResponseManager.GetCardResponse(
-                    EmailSharedResponses.SentSuccessfully,
-                    new Card("EmailWithOutButtonCard", emailCard),
-                    stringToken,
-                    "items",
-                    new List<Card>().Append(new Card(recipientCard, emailCard)));
 
                 await sc.Context.SendActivityAsync(replyMessage);
             }

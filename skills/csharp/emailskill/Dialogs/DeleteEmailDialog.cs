--- conflicted
+++ resolved
@@ -126,30 +126,13 @@
         {
             try
             {
-<<<<<<< HEAD
-                var confirmResult = (bool)sc.Result;
-                if (confirmResult == true)
-                {
-                    var state = await EmailStateAccessor.GetAsync(sc.Context);
-                    var mailService = this.ServiceManager.InitMailService(state.Token, state.GetUserTimeZone(), state.MailSourceType);
-                    var focusMessage = state.Message.FirstOrDefault();
-                    await mailService.DeleteMessageAsync(focusMessage.Id);
-                    var activity = TemplateEngine.GenerateActivityForLocale(DeleteEmailResponses.DeleteSuccessfully);
-                    await sc.Context.SendActivityAsync(activity);
-                }
-                else
-                {
-                    var activity = TemplateEngine.GenerateActivityForLocale(EmailSharedResponses.CancellingMessage);
-                    await sc.Context.SendActivityAsync(activity);
-                }
-=======
                 var state = await EmailStateAccessor.GetAsync(sc.Context);
                 sc.Context.TurnState.TryGetValue(StateProperties.APIToken, out var token);
                 var mailService = this.ServiceManager.InitMailService(token as string, state.GetUserTimeZone(), state.MailSourceType);
                 var focusMessage = state.Message.FirstOrDefault();
                 await mailService.DeleteMessageAsync(focusMessage.Id);
-                await sc.Context.SendActivityAsync(ResponseManager.GetResponse(DeleteEmailResponses.DeleteSuccessfully));
->>>>>>> 1144daa3
+                var activity = TemplateEngine.GenerateActivityForLocale(DeleteEmailResponses.DeleteSuccessfully);
+                await sc.Context.SendActivityAsync(activity);
 
                 return await sc.EndDialogAsync();
             }

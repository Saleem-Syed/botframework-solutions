--- conflicted
+++ resolved
@@ -84,54 +84,12 @@
                 // reply user message.
                 if (message != null)
                 {
-<<<<<<< HEAD
-                    var state = await EmailStateAccessor.GetAsync(sc.Context);
-                    var token = state.Token;
-                    var message = state.Message.FirstOrDefault();
-
-                    var service = ServiceManager.InitMailService(token, state.GetUserTimeZone(), state.MailSourceType);
-
-                    // reply user message.
-                    if (message != null)
-                    {
-                        var content = state.Content.Equals(EmailCommonStrings.EmptyContent) ? string.Empty : state.Content;
-                        await service.ReplyToMessageAsync(message.Id, content);
-                    }
-
-                    var emailCard = new EmailCardData
-                    {
-                        Subject = state.Subject.Equals(EmailCommonStrings.EmptySubject) ? null : state.Subject,
-                        EmailContent = state.Content.Equals(EmailCommonStrings.EmptyContent) ? null : state.Content,
-                    };
-                    emailCard = await ProcessRecipientPhotoUrl(sc.Context, emailCard, state.FindContactInfor.Contacts);
-
-                    var stringToken = new StringDictionary
-                    {
-                        { "Subject", state.Subject },
-                    };
-
-                    var reply = TemplateEngine.GenerateActivityForLocale(
-                    EmailSharedResponses.SentSuccessfully,
-                    new
-                    {
-                        subject = state.Subject,
-                        emailDetails = emailCard
-                    });
-
-                    await sc.Context.SendActivityAsync(reply);
-=======
                     var content = state.Content.Equals(EmailCommonStrings.EmptyContent) ? string.Empty : state.Content;
                     await service.ReplyToMessageAsync(message.Id, content);
->>>>>>> 1144daa3
                 }
 
                 var emailCard = new EmailCardData
                 {
-<<<<<<< HEAD
-                    var activity = TemplateEngine.GenerateActivityForLocale(EmailSharedResponses.CancellingMessage);
-                    await sc.Context.SendActivityAsync(activity);
-                }
-=======
                     Subject = state.Subject.Equals(EmailCommonStrings.EmptySubject) ? null : state.Subject,
                     EmailContent = state.Content.Equals(EmailCommonStrings.EmptyContent) ? null : state.Content,
                 };
@@ -142,16 +100,15 @@
                     { "Subject", state.Subject },
                 };
 
-                var recipientCard = state.FindContactInfor.Contacts.Count() > 5 ? GetDivergedCardName(sc.Context, "ConfirmCard_RecipientMoreThanFive") : GetDivergedCardName(sc.Context, "ConfirmCard_RecipientLessThanFive");
-                var reply = ResponseManager.GetCardResponse(
-                    EmailSharedResponses.SentSuccessfully,
-                    new Card("EmailWithOutButtonCard", emailCard),
-                    stringToken,
-                    "items",
-                    new List<Card>().Append(new Card(recipientCard, emailCard)));
+                var reply = TemplateEngine.GenerateActivityForLocale(
+                EmailSharedResponses.SentSuccessfully,
+                new
+                {
+                    subject = state.Subject,
+                    emailDetails = emailCard
+                });
 
                 await sc.Context.SendActivityAsync(reply);
->>>>>>> 1144daa3
             }
             catch (Exception ex)
             {

﻿// Copyright (c) Microsoft Corporation. All rights reserved.
// Licensed under the MIT License.

using System;
using System.Collections.Generic;
using System.Globalization;
using System.Linq;
using Microsoft.Bot.Builder;
using Microsoft.Bot.Builder.AI.Luis;
using Microsoft.Bot.Builder.AI.QnA;
using Microsoft.Bot.Builder.Solutions;

namespace PhoneSkill.Services
{
    public class BotServices
    {
        public BotServices()
        {
        }

        public BotServices(BotSettings settings, IBotTelemetryClient client)
        {
            foreach (var pair in settings.CognitiveModels)
            {
                var set = new CognitiveModelSet();
                var language = pair.Key;
                var config = pair.Value;

<<<<<<< HEAD
                var luisOptions = new LuisPredictionOptions()
                {
                    LogPersonalInformation = true,
                    SpellCheck = string.IsNullOrEmpty(settings.BingSpellCheckSubscriptionKey) ? false : true,
                    BingSpellCheckSubscriptionKey = settings.BingSpellCheckSubscriptionKey
=======
                var telemetryClient = client;
                var luisOptions = new LuisPredictionOptions()
                {
                    TelemetryClient = telemetryClient,
                    LogPersonalInformation = true,
>>>>>>> c5636e76
                };

                if (config.DispatchModel != null)
                {
                    var dispatchApp = new LuisApplication(config.DispatchModel.AppId, config.DispatchModel.SubscriptionKey, config.DispatchModel.GetEndpoint());
                    set.DispatchService = new LuisRecognizer(dispatchApp, luisOptions);
                }

                if (config.LanguageModels != null)
                {
                    foreach (var model in config.LanguageModels)
                    {
                        var luisApp = new LuisApplication(model.AppId, model.SubscriptionKey, model.GetEndpoint());
                        set.LuisServices.Add(model.Id, new LuisRecognizer(luisApp, luisOptions));
                    }
                }

                if (config.Knowledgebases != null)
                {
                    foreach (var kb in config.Knowledgebases)
                    {
                        var qnaEndpoint = new QnAMakerEndpoint()
                        {
                            KnowledgeBaseId = kb.KbId,
                            EndpointKey = kb.EndpointKey,
                            Host = kb.Hostname,
                        };
                        var qnaMaker = new QnAMaker(qnaEndpoint);
                        set.QnAServices.Add(kb.Id, qnaMaker);
                    }
                }

                CognitiveModelSets.Add(language, set);
            }
        }

        public Dictionary<string, CognitiveModelSet> CognitiveModelSets { get; set; } = new Dictionary<string, CognitiveModelSet>();

        public CognitiveModelSet GetCognitiveModels()
        {
            // Get cognitive models for locale
            var locale = CultureInfo.CurrentUICulture.Name.ToLower();

            var cognitiveModel = CognitiveModelSets.ContainsKey(locale)
                ? CognitiveModelSets[locale]
                : CognitiveModelSets.Where(key => key.Key.StartsWith(locale.Substring(0, 2))).FirstOrDefault().Value
                ?? throw new Exception($"There's no matching locale for '{locale}' or its root language '{locale.Substring(0, 2)}'. " +
                                        "Please review your available locales in your cognitivemodels.json file.");

            return cognitiveModel;
        }
    }
}<|MERGE_RESOLUTION|>--- conflicted
+++ resolved
@@ -26,19 +26,13 @@
                 var language = pair.Key;
                 var config = pair.Value;
 
-<<<<<<< HEAD
-                var luisOptions = new LuisPredictionOptions()
-                {
-                    LogPersonalInformation = true,
-                    SpellCheck = string.IsNullOrEmpty(settings.BingSpellCheckSubscriptionKey) ? false : true,
-                    BingSpellCheckSubscriptionKey = settings.BingSpellCheckSubscriptionKey
-=======
                 var telemetryClient = client;
                 var luisOptions = new LuisPredictionOptions()
                 {
                     TelemetryClient = telemetryClient,
                     LogPersonalInformation = true,
->>>>>>> c5636e76
+                    SpellCheck = string.IsNullOrEmpty(settings.BingSpellCheckSubscriptionKey) ? false : true,
+                    BingSpellCheckSubscriptionKey = settings.BingSpellCheckSubscriptionKey
                 };
 
                 if (config.DispatchModel != null)
